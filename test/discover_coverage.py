import torch
import copy
from torch.testing._internal.common_methods_invocations import op_db
from enum import Enum
import functorch._src.top_operators_github_usage as top_ops
import pprint

# Importing these files make modifications to the op_db that we need
import test_ops  # noqa: F401
import test_vmap  # noqa: F401

all_overridable = list(torch.overrides.get_testing_overrides().keys())

public_docs = [
    (torch.nn.functional, 'torch.nn.functional', 'docs/source/nn.functional.rst'),
    (torch.fft, 'torch.fft', 'docs/source/fft.rst'),
    (torch.special, 'torch.special', 'docs/source/special.rst'),
    (torch.linalg, 'torch.linalg', 'docs/source/linalg.rst'),
    (torch, 'torch', 'docs/source/torch.rst'),
    (torch.Tensor, 'torch.Tensor', 'docs/source/tensors.rst'),
]

# torch.abs, Tensor.abs, Tensor.abs_ are all considered to be different
<<<<<<< HEAD


def get_public_overridable_apis(pytorch_root='/raid/rzou/pt/whiteboard'):
=======
def get_public_overridable_apis(pytorch_root='/raid/rzou/pt/quick'):
>>>>>>> 863602a0
    results = {}
    all_overridable_apis = set(torch.overrides.get_testing_overrides().keys())
    for module, module_name, src in public_docs:
        with open(f'{pytorch_root}/{src}') as f:
            lines = f.readlines()
        # APIs eitehr begin with 4 spaces or ".. autofunction::"
        api_lines1 = [line.strip() for line in lines if line.startswith(' ' * 4)]
        api_lines2 = [line.strip()[len('.. autofunction:: '):]
                      for line in lines if line.startswith('.. autofunction::')]
        lines = api_lines1 + api_lines2
        lines = [line[7:] if line.startswith('Tensor.') else line for line in lines]
        lines = [line for line in lines if hasattr(module, line)]
        for line in lines:
            api = getattr(module, line)
            if api in all_overridable_apis:
                results[f'{module_name}.{line}'] = api
    return results


denylist = {
    'torch.Tensor.data_ptr',
    'torch.Tensor.dim',
    'torch.Tensor.element_size',
    'torch.Tensor.backward',
    'torch.Tensor.as_strided',
    'torch.Tensor.register_hook',
    'torch.Tensor.record_stream',
    'torch.Tensor.qscheme',
    'torch.Tensor.ndimension',
    'torch.Tensor.smm',
    'torch.Tensor.sspaddmm',
    'torch.Tensor.retain_grad',
    'torch.Tensor.sparse_mask',
    'torch.Tensor.sparse_dim',
    'torch.Tensor.dense_dim',
    'torch.Tensor.values',
    'torch.Tensor.indices',
    'torch.Tensor.numel',
    'torch.Tensor.size',
    'torch.Tensor.nelement',
    'torch.Tensor.q_scale',
    'torch.Tensor.q_zero_point',
    'torch.Tensor.q_per_channel_scales',
    'torch.Tensor.q_per_channel_zero_points',
    'torch.Tensor.q_per_channel_axis',
    'torch.Tensor.int_repr',
    'torch.Tensor.to_sparse',
    'torch.Tensor.is_inference',
    'torch.Tensor.storage',
    'torch.Tensor.storage_type',
}


def get_method_only_ops_we_care_about():
    apis = get_public_overridable_apis()
    result = []
    for key, _ in apis.items():
        if not key.startswith('torch.Tensor'):
            continue
        if key in denylist:
            continue
        api = key.split('.')[2]
        # filter out in-place
        if api.endswith('_'):
            continue
        if f'torch.{api}' not in apis.keys():
            result.append(api)
    return result

# Deduplicates torch.abs and Tensor.abs


def get_public_overridable_ops():
    results = get_public_overridable_apis()
    cpy = copy.deepcopy(results)
    for key, _ in cpy.items():
        if not key.startswith('torch.Tensor'):
            continue
        api = key.split('.')[2]
        if f'torch.{api}' in results.keys():
            del results[key]
    return results


def get_public_overridable_outplace_ops():
    results = get_public_overridable_ops()
    cpy = copy.deepcopy(results)
    for key, _ in cpy.items():
        # NB: there are no dunder methods bcs we don't document those
        if key.endswith('_'):
            del results[key]
    return results


def get_public_overridable_outplace_we_care_about():
    results = get_public_overridable_outplace_ops()
    cpy = copy.deepcopy(results)
    for key, _ in cpy.items():
        # quantization
        if 'quant' in key or '.q_' in key:
            del results[key]

        # is_cpu, etc. It doesn't make sense to have OpInfos for these
        if '.is_' in key:
            del results[key]

        if key in denylist and key in results:
            del results[key]
    return results

# e.g. nn.functional.softmax


def get_op(dotted_name):
    names = dotted_name.split('.')
    mod = torch
    for name in names:
        if not hasattr(mod, name):
            return None
        mod = getattr(mod, name)
    return mod

# Maps function -> [OpInfo]


def get_ops_covered_by_opinfos():
    ops = {}

    def safe_append(dct, key, val):
        if key in dct:
            dct[key].append(val)
        else:
            dct[key] = [val]

    for opinfo in op_db:
        func_op = get_op(opinfo.name)
        if func_op:
            safe_append(ops, func_op, opinfo)
        if opinfo.method_variant:
            safe_append(ops, opinfo.method_variant, opinfo)
        if opinfo.inplace_variant:
            safe_append(ops, opinfo.inplace_variant, opinfo)
        for alias in opinfo.aliases:
            safe_append(ops, alias.op, opinfo)
    return ops

<<<<<<< HEAD
=======
factory_fns = {
    'tensor', 'zeros', 'ones', 'randn', 'arange', 'rand', 'empty', 'randperm',
    'linspace', 'logspace', 'hann_window', 'full', 'eye', 'blackman_window',
    'barlett_window', 'randint', 'range', 'arange',
}
>>>>>>> 863602a0

def get_top_ops(torch_threshold, nn_fn_threshold):
    denylist = set({
        # These are either not real "operators", factory functions
        # that trivially work, or not-documented ops.
        'load', 'no_grad', 'save', 'from_numpy',
        'manual_seed', 'set_grad_enabled',
        'set_default_tensor_type', 'set_num_threads',
        'set_printoptions', 'numel',
        'set_default_dtype', 'sparse_coo_tensor', 'set_rng_state',
        'get_rng_state', 'get_default_dtype', 'initial_seed',
        'get_num_threads', 'quantize_per_tensor',
        'hann_window', 'is_tensor', 'as_tensor',
        'equal', 'enable_grad', 'seed', 'is_storage',
        'is_floating_point', 'nn.functional.torch',
        'set_flush_denormal', 'set_num_interop_threads', 'dequantize',
        'get_num_interop_threads', 'nn.functional.math',
        'nn.functional.threshold_',
        'nn.functional.selu_',
        'nn.functional.elu_',
        'nn.functional.rrelu_',
        'nn.functional.leaky_relu_',
        'nn.functional.hardtanh_',
        'nn.functional.has_torch_function',
        'nn.functional.has_torch_function_unary',
        'nn.functional.has_torch_function_variadic',
        'nn.functional.handle_torch_function',
        'nn.functional.adaptive_max_pool1d_with_indices',
        'nn.functional.adaptive_max_pool2d_with_indices',
        'nn.functional.adaptive_max_pool3d_with_indices',
        'nn.functional.fractional_max_pool2d_with_indices',
        'nn.functional.fractional_max_pool3d_with_indices',
        'is_complex',
        'grad',
        'quantize_per_channel',
        'nn.functional.max_pool2d_with_indices',
        'nn.functional.max_pool3d_with_indices',
        'nn.functional.max_pool1d_with_indices',
        'nn.functional.celu_',
        'nn.functional.grad',
        'nn.functional.relu_',
        'nn.functional.boolean_dispatch',
        'nn.functional.assert_int_or_pair',
        'fft',  # is namespace
    })

    torch_ops = [op[0] for op in top_ops.top_torch]
    nn_fn_ops = [op[0] for op in top_ops.get_nn_functional_top_list()]
    torch_ops = [op for op in torch_ops if op not in denylist]
    nn_fn_ops = [op for op in nn_fn_ops if op not in denylist]

    ops = torch_ops[:torch_threshold] + nn_fn_ops[:nn_fn_threshold]
    return ops


def get_top_ops_not_covered_by_opinfo(torch_threshold=0, nn_fn_threshold=0):
    ops = get_top_ops(torch_threshold, nn_fn_threshold)

    ops_with_opinfo = []
    for op in op_db:
        ops_with_opinfo.append(op.name)
        ops_with_opinfo.extend([op.name for op in op.aliases])
    ops_with_opinfo = set(ops_with_opinfo)

    result = [op for op in ops if op not in ops_with_opinfo]
    result = [op for op in result if op not in denylist]
    result = [op for op in result if op not in factory_fns]
    return result


def get_covered_ops(ops_list, invert=False):
    ops_covered_by_opinfo = get_ops_covered_by_opinfos()
    overridable_outplace_ops = ops_list
    results = {}
    for key, op in overridable_outplace_ops.items():
        cond = op in ops_covered_by_opinfo
        if invert:
            cond = not cond
        if cond:
            results[key] = op
    return results


class Status(Enum):
    Correct = 0
    Fast = 1


tests = {
    'test_vmap_exhaustive',
    'test_op_has_batch_rule',
    'test_vjp',
    'test_vmapvjp',
    'test_vmapvjp_has_batch_rule',
    'test_jvp',
    'test_vmapjvp',
}


def get_statuses(for_subset=None, invert=False):
    overridable_outplace_we_care_about = get_public_overridable_outplace_we_care_about()
    if for_subset is not None:
        overridable_outplace_we_care_about = {
            k: v
            for k, v in overridable_outplace_we_care_about.items()
            # Removes "torch."
            if k[6:] in for_subset
        }
    op_to_opinfo = get_ops_covered_by_opinfos()
    result = {}
    _ = get_covered_ops(overridable_outplace_we_care_about)

    def get_covered_tests(op):
        opinfos = op_to_opinfo[op]
        result = copy.deepcopy(tests)
        for opinfo in opinfos:
            for decorator in opinfo.decorators:
                if not hasattr(decorator, 'test_name'):
                    continue
                if decorator.test_name in tests and decorator.test_name in result:
                    result.remove(decorator.test_name)
        return result

    def get_all_aliases(op):
        opinfos = op_to_opinfo[op]
        result = []
        for opinfo in opinfos:
            result.append(opinfo.name)
            result.extend(opinfo.aliases)
        return set(result)

    for name, op in get_covered_ops(overridable_outplace_we_care_about).items():
        successful_tests = get_covered_tests(op)
        failed_tests = tests - successful_tests
        result[name] = failed_tests if invert else successful_tests
    return result


def transpose_statuses(for_subset=None, invert=False):
    statuses = get_statuses(for_subset, invert=invert)
    result = {}
    for test in tests:
        result[test] = set({})
    for op, supported in statuses.items():
        for test in supported:
            result[test].add(op)
    return result


overridable_apis = get_public_overridable_apis()

overridable_ops = get_public_overridable_ops()

overridable_outplace_ops = get_public_overridable_outplace_ops()

overridable_outplace_we_care_about = get_public_overridable_outplace_we_care_about()

tested_overridable_outplace_ops = get_covered_ops(overridable_outplace_we_care_about)
untested_overridable_outplace_ops = get_covered_ops(overridable_outplace_we_care_about, invert=True)

# print("List of OpInfos we need:")
# for key in untested_overridable_outplace_ops.keys():
#     print(key)
# print("-" * 80)
# print("")

print(f'Overridable public APIs: {len(overridable_apis)}')
print(f'Overridable public ops: {len(overridable_ops)}')
print(f'Overridable public outplace ops: {len(overridable_outplace_ops)}')
print(f'Overridable public outplace ops we care about: {len(overridable_outplace_we_care_about)}')
print(f'OpInfo-tested overridable public outplace ops: {len(tested_overridable_outplace_ops)}')


statuses = transpose_statuses()
for test in tests:
    print(f'{test} coverage {len(statuses[test])}')

method_only_ops = get_method_only_ops_we_care_about()
# for op in method_only_ops:
#     print(f'    {op},')

top_ops_not_covered_by_opinfo = get_top_ops_not_covered_by_opinfo(100, 25)
print('=' * 80)
for op in top_ops_not_covered_by_opinfo:
    print(f'{op}, {top_ops.usage_count[op]}')

# print("top ops not covered by opinfo: ")
# top_ops_not_covered_by_opinfo = get_top_ops_not_covered_by_opinfo(200, 50)
# for op in top_ops_not_covered_by_opinfo:
#     print(f'{op}, {top_ops.usage_count[op]}')

# print("top ops not covered by opinfo: ")
# top_ops_not_covered_by_opinfo = get_top_ops_not_covered_by_opinfo(220, 92)
# for op in top_ops_not_covered_by_opinfo:
#    print(f'{op}, {top_ops.usage_count[op]}')

# print("top ops not covered by opinfo: ")
# top_ops_not_covered_by_opinfo = get_top_ops_not_covered_by_opinfo(999, 999)
# for op in top_ops_not_covered_by_opinfo:
#     print(f'{op}, {top_ops.usage_count[op]}')


def remove_from_set(parent, to_remove):
    for to_remove_elt in to_remove:
        if to_remove_elt in parent:
            parent.remove(to_remove_elt)


def print_coverage_info(th=100, nn=25):
    print('=' * 80)
    print(f"top {th}, {nn} coverage")
    statuses = transpose_statuses(get_top_ops(th, nn), invert=True)
    top_ops_not_covered_by_opinfo = get_top_ops_not_covered_by_opinfo(th, nn)

    # testing problems
    exemptions = {
        'torch.nn.functional.dropout',  # randomness
    }

    # Allowed exemptions
    vmap_exemptions = {
<<<<<<< HEAD
        'torch.randn_like',  # randomness
        'torch.allclose',  # number output
        'torch.unique',  # dynamic
        'torch.nonzero',  # dynamic
        'torch.masked_select',  # dynamic
        'torch.prod',  # dynamic (backward)
        'torch.norm',  # norm with nuc is not commonly used.
=======
        'torch.randn_like', # randomness
        'torch.rand_like', # randomness
        'torch.allclose', # number output
        'torch.unique', # dynamic
        'torch.nonzero', # dynamic
        'torch.masked_select', # dynamic
        'torch.prod', # dynamic (backward)
        'torch.norm', # norm with nuc is not commonly used; we support the other cases.
        'torch.svd', # There isn't a bug, it is just nondeterministic so we can't test it.
>>>>>>> 863602a0
    }
    remove_from_set(statuses['test_vmap_exhaustive'], vmap_exemptions)
    remove_from_set(statuses['test_vmapvjp'], vmap_exemptions)
    remove_from_set(statuses['test_vmapvjp_has_batch_rule'], vmap_exemptions)
    remove_from_set(statuses['test_op_has_batch_rule'], vmap_exemptions)
    remove_from_set(statuses['test_vmapjvp'], vmap_exemptions)
    for test in tests:
        remove_from_set(statuses[test], exemptions)

    print(f"total ops in set: {th + nn}")
    print(f"tested by OpInfo: {th + nn - len(top_ops_not_covered_by_opinfo)}")
    for test in tests:
        if test in {'test_jvp', 'test_vmapjvp'}:
            continue
        print(f'{test} failing coverage {len(statuses[test])}')

    # We don't care about these yet
    del statuses['test_jvp']
    del statuses['test_vmapjvp']

    pprint.pprint(statuses)


print_coverage_info(100, 25)
# print_coverage_info(200, 50)

# pprint.pprint(get_top_ops(100, 25))<|MERGE_RESOLUTION|>--- conflicted
+++ resolved
@@ -21,13 +21,9 @@
 ]
 
 # torch.abs, Tensor.abs, Tensor.abs_ are all considered to be different
-<<<<<<< HEAD
-
-
-def get_public_overridable_apis(pytorch_root='/raid/rzou/pt/whiteboard'):
-=======
+
+
 def get_public_overridable_apis(pytorch_root='/raid/rzou/pt/quick'):
->>>>>>> 863602a0
     results = {}
     all_overridable_apis = set(torch.overrides.get_testing_overrides().keys())
     for module, module_name, src in public_docs:
@@ -174,14 +170,13 @@
             safe_append(ops, alias.op, opinfo)
     return ops
 
-<<<<<<< HEAD
-=======
+
 factory_fns = {
     'tensor', 'zeros', 'ones', 'randn', 'arange', 'rand', 'empty', 'randperm',
     'linspace', 'logspace', 'hann_window', 'full', 'eye', 'blackman_window',
     'barlett_window', 'randint', 'range', 'arange',
 }
->>>>>>> 863602a0
+
 
 def get_top_ops(torch_threshold, nn_fn_threshold):
     denylist = set({
@@ -403,25 +398,15 @@
 
     # Allowed exemptions
     vmap_exemptions = {
-<<<<<<< HEAD
         'torch.randn_like',  # randomness
+        'torch.rand_like',  # randomness
         'torch.allclose',  # number output
         'torch.unique',  # dynamic
         'torch.nonzero',  # dynamic
         'torch.masked_select',  # dynamic
         'torch.prod',  # dynamic (backward)
-        'torch.norm',  # norm with nuc is not commonly used.
-=======
-        'torch.randn_like', # randomness
-        'torch.rand_like', # randomness
-        'torch.allclose', # number output
-        'torch.unique', # dynamic
-        'torch.nonzero', # dynamic
-        'torch.masked_select', # dynamic
-        'torch.prod', # dynamic (backward)
-        'torch.norm', # norm with nuc is not commonly used; we support the other cases.
-        'torch.svd', # There isn't a bug, it is just nondeterministic so we can't test it.
->>>>>>> 863602a0
+        'torch.norm',  # norm with nuc is not commonly used; we support the other cases.
+        'torch.svd',  # There isn't a bug, it is just nondeterministic so we can't test it.
     }
     remove_from_set(statuses['test_vmap_exhaustive'], vmap_exemptions)
     remove_from_set(statuses['test_vmapvjp'], vmap_exemptions)
