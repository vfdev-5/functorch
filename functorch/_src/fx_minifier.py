--- conflicted
+++ resolved
@@ -1,3 +1,4 @@
+import subprocess
 import torch.fx as fx
 import copy
 import torch
@@ -46,19 +47,15 @@
         for tuple_user in list(node.users):
             _convert_node_to_placeholder(tuple_user, inps)
 
-<<<<<<< HEAD
-
-def minimizer(fail_f: fx.GraphModule, inps, pass_checker):
-=======
+
 def minimizer(fail_f: fx.GraphModule, inps, module_fails):
->>>>>>> 5304c81e
     """
     Minimizes a FX graph with given inputs, such that the resulting FX graph still returns True for module_fails.
 
     Does 2 main strategies:
     1. Truncates suffix: Removes some suffix from the graph and sets a new output.
-    2. Delta Debugging: Tries replacing half of the graph with inputs. If fails, tries
-        replacing quarter of the graph, etc.
+    2. Delta Debugging: Tries replacing half of the graph with inputs. If fails,
+        tries replacing quarter of the graph, etc.
 
     >>> failing_function = fx.symbolic_trace(f)
     >>> minimize(failing_function, [torch.randn(5)], lambda fx_g, inps: fx_g(*inps))
@@ -169,45 +166,34 @@
                 if not is_removing:
                     continue
                 new_graph = consolidate_placeholders(new_graph)
-<<<<<<< HEAD
-                if not graph_passes(new_graph, new_inps):
+                if graph_fails(new_graph, new_inps):
                     print(
-                        f"SUCCESS: Went from {starting_placeholders} placeholders "
-                        f"to {len(_get_placeholders(new_graph))}"
+                        f"SUCCESS: Removed ({start_range}:{end_range}] - Went from {starting_placeholders} "
+                        "placeholders to {len(_get_placeholders(new_graph))}"
                     )
-=======
-                if graph_fails(new_graph, new_inps):
-                    print(f"SUCCESS: Removed ({start_range}:{end_range}] - Went from {starting_placeholders} placeholders to {len(_get_placeholders(new_graph))}")
->>>>>>> 5304c81e
                     return (new_graph, new_inps), True
             gap //= 2
 
         print("FAIL: Could not remove prefix")
         return (cur_graph, inps), False
 
-<<<<<<< HEAD
+    print("###################")
+    print(f"Current size: {len(failing_graph.nodes)}")
+    print("###################")
     while True:
         any_succeeded = False
-        for strategy in [remove_suffix, remove_unused_inputs, delta_debugging, remove_unused_inputs]:
-            print("###################")
-            print(f"Current size: {len(failing_graph.nodes)}")
-            print("###################")
-=======
-
-    print(f"###################")
-    print(f"Current size: {len(failing_graph.nodes)}")
-    print(f"###################")
-    while True:
-        any_succeeded = False
-        for strategy in [remove_suffix, eliminate_dead_code, remove_unused_inputs, delta_debugging, eliminate_dead_code, remove_unused_inputs]:
->>>>>>> 5304c81e
+        strategies = [
+            remove_suffix, eliminate_dead_code, remove_unused_inputs,
+            delta_debugging, eliminate_dead_code, remove_unused_inputs
+        ]
+        for strategy in strategies:
             out = strategy(copy.deepcopy(failing_graph), inps[:])
             (cur_graph, cur_inps), succeeded = out
             if succeeded:
                 print()
-                print(f"###################")
+                print("###################")
                 print(f"Current size: {len(cur_graph.nodes)}")
-                print(f"###################")
+                print("###################")
                 failing_graph = cur_graph
                 inps = cur_inps
                 any_succeeded = True
@@ -219,7 +205,7 @@
     print([i.shape for i in inps])
     return failing_fx, inps
 
-import subprocess
+
 def check_nvfuser_subprocess(f, inps):
     f.to_folder("temp")
     with open("_temp.py", 'w') as fil:
